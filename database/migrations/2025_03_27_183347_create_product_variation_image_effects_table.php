--- conflicted
+++ resolved
@@ -18,15 +18,7 @@
             $table->decimal('price', 10, 2)->nullable();
             $table->enum('status', ['active', 'inactive'])->default('active');
             $table->timestamps();
-<<<<<<< HEAD
-            // $table->unique(['product_variation_id', 'image_effect_id']);
-            $table->unique(
-                ['product_variation_id', 'image_effect_id'],
-                'pv_ie_unique'
-            );
-=======
             $table->unique(['product_variation_id', 'image_effect_id'],'pv_ie_unique');
->>>>>>> e3731196
         });
     }
 
