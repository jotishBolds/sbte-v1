import { NextRequest, NextResponse } from "next/server";
import { getServerSession } from "next-auth/next";
import { authOptions } from "@/app/api/auth/[...nextauth]/auth";
import prisma from "@/src/lib/prisma";
<<<<<<< HEAD
=======
import { z } from "zod";
import { hash } from "bcrypt";

>>>>>>> 4e7f9312

// GET student by ID
export async function GET(request: NextRequest, { params }: { params: { id: string } }) {
  const session = await getServerSession(authOptions);
  const { id } = params;

  // Check if the user is authenticated
  if (!session) {
    return NextResponse.json({ error: "Unauthorized" }, { status: 401 });
  }
<<<<<<< HEAD

  if (
    session.user.role != "COLLEGE_SUPER_ADMIN" && session.user.role != "HOD"
  ) {
=======
  
  if (session.user.role !== "COLLEGE_SUPER_ADMIN" && session.user.role !== "HOD") {
>>>>>>> 4e7f9312
    return NextResponse.json({ error: "Forbidden" }, { status: 403 });
  }

  try {
    // Fetch the student by ID, including necessary relations
    const student = await prisma.student.findUnique({
      where: { id },
      include: {
        user: true,
        program: true,
        department: true,
      },
    });

    if (!student) {
      return NextResponse.json({ message: "Student not found" }, { status: 404 });
    }

    // Ensure collegeId matches the user’s college if the role requires it
    if (
      // (session.user.role === "COLLEGE_SUPER_ADMIN" || session.user.role === "HOD") &&
      student.collegeId !== session.user.collegeId
    ) {
      return NextResponse.json({ error: "Forbidden" }, { status: 403 });
    }

    return NextResponse.json({ student }, { status: 200 });
  } catch (error) {
    console.error("Error fetching student:", error);
    return NextResponse.json({ message: "Error fetching student", error: (error as Error).message }, { status: 500 });
  }
}

<<<<<<< HEAD
// UPDATE student by ID
export async function PUT(request: NextRequest, { params }: { params: { id: string } }) {
  const session = await getServerSession(authOptions);
  const { id } = params;

  // Check if the user is authenticated
  if (!session) {
    return NextResponse.json({ error: "Unauthorized" }, { status: 401 });
  }
  if (
    session.user.role != "COLLEGE_SUPER_ADMIN" && session.user.role != "HOD"
  ) {
    return NextResponse.json({ error: "Forbidden" }, { status: 403 });
  }

  // Parse the request body
  const data = await request.json();

  try {
    // Fetch student to verify existence and college match if needed
    const student = await prisma.student.findUnique({ where: { id } });

    if (!student) {
      return NextResponse.json({ message: "Student not found" }, { status: 404 });
    }

    if (
      student.collegeId !== session.user.collegeId
    ) {
      return NextResponse.json({ error: "Forbidden" }, { status: 403 });
    }

    // Update the student record
    const updatedStudent = await prisma.student.update({
      where: { id },
      data,
    });

    return NextResponse.json({ student: updatedStudent }, { status: 200 });
  } catch (error) {
    console.error("Error updating student:", error);
    return NextResponse.json({ message: "Error updating student", error: (error as Error).message }, { status: 500 });
  }
}

// DELETE student by ID
=======

>>>>>>> 4e7f9312
export async function DELETE(request: NextRequest, { params }: { params: { id: string } }) {
  const session = await getServerSession(authOptions);
  const { id } = params;

  // Check if the user is authenticated
  if (!session) {
    return NextResponse.json({ error: "Unauthorized" }, { status: 401 });
  }

  if (session.user.role !== "COLLEGE_SUPER_ADMIN" && session.user.role !== "HOD") {
    return NextResponse.json({ error: "Forbidden" }, { status: 403 });
  }

  try {
    // Fetch student to verify existence and retrieve userId for deletion
    const student = await prisma.student.findUnique({
      where: { id },
      select: {
        userId: true,
        collegeId: true,
      },
    });

    if (!student) {
      return NextResponse.json({ message: "Student not found" }, { status: 404 });
    }

    // Check if the student's collegeId matches the session user's collegeId
    if (student.collegeId !== session.user.collegeId) {
      return NextResponse.json({ error: "Forbidden" }, { status: 403 });
    }

    // Delete the student and associated user in a transaction
    await prisma.$transaction([
      prisma.student.delete({ where: { id } }),
      prisma.user.delete({ where: { id: student.userId } }),
    ]);

    return NextResponse.json({ message: "Student and associated user deleted successfully" }, { status: 200 });
  } catch (error) {
    console.error("Error deleting student and user:", error);
    return NextResponse.json(
      { message: "Error deleting student and associated user", error: (error as Error).message },
      { status: 500 }
    );
<<<<<<< HEAD
=======
  }
}

const userUpdateSchema = z.object({
  username: z.string().optional(),
  email: z.string().optional(),
  password: z.string().optional(), // If you implement hashed passwords, handle hashing separately
});

// Define Zod schema for validation based on `Student` model
const studentUpdateSchema = z.object({
  enrollmentNo: z.string().optional(),
  name: z.string().optional(),
  dob: z.date().optional(),
  personalEmail: z.string().email().optional(),
  phoneNo: z.string().optional(),
  studentAvatar: z.string().url().optional(),
  abcId: z.string().optional(),
  lastCollegeAttended: z.string().optional(),
  batchYearId: z.string().optional(),
  admissionYearId: z.string().optional(),
  academicYearId: z.string().optional(),
  termId: z.string().optional(),
  gender: z.string().optional(),
  isLocalStudent: z.boolean().optional(),
  isDifferentlyAbled: z.boolean().optional(),
  motherName: z.string().optional(),
  fatherName: z.string().optional(),
  bloodGroup: z.string().optional(),
  religion: z.string().optional(),
  nationality: z.string().optional(),
  caste: z.string().optional(),
  admissionCategory: z.string().optional(),
  resident: z.string().optional(),
  admissionDate: z.date().optional(),
  graduateDate: z.date().optional(),
  permanentAddress: z.string().optional(),
  permanentCountry: z.string().optional(),
  permanentState: z.string().optional(),
  permanentCity: z.string().optional(),
  permanentPincode: z.string().optional(),
  guardianName: z.string().optional(),
  guardianGender: z.string().optional(),
  guardianEmail: z.string().email().optional(),
  guardianMobileNo: z.string().optional(),
  guardianRelation: z.string().optional(),
  programId: z.string().optional(),
  collegeId: z.string().optional(),
  departmentId: z.string().optional(),
});
export async function PUT(
  request: NextRequest,
  { params }: { params: { id: string } }
) {
  try {
    const session = await getServerSession(authOptions);

    // Authentication and authorization checks
    if (
      !session ||
      !session.user ||
      (session.user.role !== "COLLEGE_SUPER_ADMIN" &&
        session.user.role !== "STUDENT")
    ) {
      return NextResponse.json({ message: "Unauthorized" }, { status: 401 });
    }

    const body = await request.json();
    const studentData = studentUpdateSchema.parse(body);
    let userData = userUpdateSchema.parse(body);

    // Hash the password if it is provided
    if (userData.password) {
      userData.password = await hash(userData.password, 10); // bcrypt hashing with salt rounds of 10
    }

    // Start transaction to update User and Student tables
    const result = await prisma.$transaction(async (prisma) => {
      // Fetch the Student and associated User records to validate ownership and permissions
      const student = await prisma.student.findUnique({
        where: { id: params.id },
        include: {
          user: true,
          college: true, // Fetch college details for super admin verification
        },
      });

      if (!student) {
        throw new Error("Student not found");
      }

      // Student role can only update their own data
      if (session.user.role === "STUDENT" && student.userId !== session.user.id) {
        throw new Error("Unauthorized to update another student's profile");
      }

      // College super admin can only update students in their own college
      if (
        session.user.role === "COLLEGE_SUPER_ADMIN" &&
        student.collegeId !== session.user.collegeId
      ) {
        throw new Error(
          "Unauthorized to update student from a different college"
        );
      }

      // Update User table if user fields are provided
      const updatedUser = userData.username || userData.email || userData.password
        ? await prisma.user.update({
            where: { id: student.userId },
            data: userData,
          })
        : student.user;

      // Update Student table
      const updatedStudent = await prisma.student.update({
        where: { id: params.id },
        data: studentData,
      });

      return { updatedUser, updatedStudent };
    });

    return NextResponse.json(result);
  } catch (error) {
    console.error("Error updating student and user:", error);

    if (error instanceof z.ZodError) {
      return NextResponse.json(
        { message: "Validation error", errors: error.errors },
        { status: 400 }
      );
    }

    return NextResponse.json(
      { message: "Error updating student and user" },
      { status: 500 }
    );
>>>>>>> 4e7f9312
  }
}<|MERGE_RESOLUTION|>--- conflicted
+++ resolved
@@ -2,15 +2,14 @@
 import { getServerSession } from "next-auth/next";
 import { authOptions } from "@/app/api/auth/[...nextauth]/auth";
 import prisma from "@/src/lib/prisma";
-<<<<<<< HEAD
-=======
 import { z } from "zod";
 import { hash } from "bcrypt";
 
->>>>>>> 4e7f9312
-
 // GET student by ID
-export async function GET(request: NextRequest, { params }: { params: { id: string } }) {
+export async function GET(
+  request: NextRequest,
+  { params }: { params: { id: string } }
+) {
   const session = await getServerSession(authOptions);
   const { id } = params;
 
@@ -18,15 +17,11 @@
   if (!session) {
     return NextResponse.json({ error: "Unauthorized" }, { status: 401 });
   }
-<<<<<<< HEAD
 
   if (
-    session.user.role != "COLLEGE_SUPER_ADMIN" && session.user.role != "HOD"
+    session.user.role !== "COLLEGE_SUPER_ADMIN" &&
+    session.user.role !== "HOD"
   ) {
-=======
-  
-  if (session.user.role !== "COLLEGE_SUPER_ADMIN" && session.user.role !== "HOD") {
->>>>>>> 4e7f9312
     return NextResponse.json({ error: "Forbidden" }, { status: 403 });
   }
 
@@ -42,7 +37,10 @@
     });
 
     if (!student) {
-      return NextResponse.json({ message: "Student not found" }, { status: 404 });
+      return NextResponse.json(
+        { message: "Student not found" },
+        { status: 404 }
+      );
     }
 
     // Ensure collegeId matches the user’s college if the role requires it
@@ -56,13 +54,17 @@
     return NextResponse.json({ student }, { status: 200 });
   } catch (error) {
     console.error("Error fetching student:", error);
-    return NextResponse.json({ message: "Error fetching student", error: (error as Error).message }, { status: 500 });
+    return NextResponse.json(
+      { message: "Error fetching student", error: (error as Error).message },
+      { status: 500 }
+    );
   }
 }
 
-<<<<<<< HEAD
-// UPDATE student by ID
-export async function PUT(request: NextRequest, { params }: { params: { id: string } }) {
+export async function DELETE(
+  request: NextRequest,
+  { params }: { params: { id: string } }
+) {
   const session = await getServerSession(authOptions);
   const { id } = params;
 
@@ -70,56 +72,11 @@
   if (!session) {
     return NextResponse.json({ error: "Unauthorized" }, { status: 401 });
   }
+
   if (
-    session.user.role != "COLLEGE_SUPER_ADMIN" && session.user.role != "HOD"
+    session.user.role !== "COLLEGE_SUPER_ADMIN" &&
+    session.user.role !== "HOD"
   ) {
-    return NextResponse.json({ error: "Forbidden" }, { status: 403 });
-  }
-
-  // Parse the request body
-  const data = await request.json();
-
-  try {
-    // Fetch student to verify existence and college match if needed
-    const student = await prisma.student.findUnique({ where: { id } });
-
-    if (!student) {
-      return NextResponse.json({ message: "Student not found" }, { status: 404 });
-    }
-
-    if (
-      student.collegeId !== session.user.collegeId
-    ) {
-      return NextResponse.json({ error: "Forbidden" }, { status: 403 });
-    }
-
-    // Update the student record
-    const updatedStudent = await prisma.student.update({
-      where: { id },
-      data,
-    });
-
-    return NextResponse.json({ student: updatedStudent }, { status: 200 });
-  } catch (error) {
-    console.error("Error updating student:", error);
-    return NextResponse.json({ message: "Error updating student", error: (error as Error).message }, { status: 500 });
-  }
-}
-
-// DELETE student by ID
-=======
-
->>>>>>> 4e7f9312
-export async function DELETE(request: NextRequest, { params }: { params: { id: string } }) {
-  const session = await getServerSession(authOptions);
-  const { id } = params;
-
-  // Check if the user is authenticated
-  if (!session) {
-    return NextResponse.json({ error: "Unauthorized" }, { status: 401 });
-  }
-
-  if (session.user.role !== "COLLEGE_SUPER_ADMIN" && session.user.role !== "HOD") {
     return NextResponse.json({ error: "Forbidden" }, { status: 403 });
   }
 
@@ -134,7 +91,10 @@
     });
 
     if (!student) {
-      return NextResponse.json({ message: "Student not found" }, { status: 404 });
+      return NextResponse.json(
+        { message: "Student not found" },
+        { status: 404 }
+      );
     }
 
     // Check if the student's collegeId matches the session user's collegeId
@@ -148,15 +108,19 @@
       prisma.user.delete({ where: { id: student.userId } }),
     ]);
 
-    return NextResponse.json({ message: "Student and associated user deleted successfully" }, { status: 200 });
+    return NextResponse.json(
+      { message: "Student and associated user deleted successfully" },
+      { status: 200 }
+    );
   } catch (error) {
     console.error("Error deleting student and user:", error);
     return NextResponse.json(
-      { message: "Error deleting student and associated user", error: (error as Error).message },
+      {
+        message: "Error deleting student and associated user",
+        error: (error as Error).message,
+      },
       { status: 500 }
     );
-<<<<<<< HEAD
-=======
   }
 }
 
@@ -249,7 +213,10 @@
       }
 
       // Student role can only update their own data
-      if (session.user.role === "STUDENT" && student.userId !== session.user.id) {
+      if (
+        session.user.role === "STUDENT" &&
+        student.userId !== session.user.id
+      ) {
         throw new Error("Unauthorized to update another student's profile");
       }
 
@@ -264,12 +231,13 @@
       }
 
       // Update User table if user fields are provided
-      const updatedUser = userData.username || userData.email || userData.password
-        ? await prisma.user.update({
-            where: { id: student.userId },
-            data: userData,
-          })
-        : student.user;
+      const updatedUser =
+        userData.username || userData.email || userData.password
+          ? await prisma.user.update({
+              where: { id: student.userId },
+              data: userData,
+            })
+          : student.user;
 
       // Update Student table
       const updatedStudent = await prisma.student.update({
@@ -295,6 +263,5 @@
       { message: "Error updating student and user" },
       { status: 500 }
     );
->>>>>>> 4e7f9312
   }
 }